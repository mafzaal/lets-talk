--- conflicted
+++ resolved
@@ -25,13 +25,10 @@
         specifier: ^0.3.1
         version: 0.3.1(@langchain/core@0.3.57)(zod-to-json-schema@3.24.6(zod@3.25.75))
       '@lucide/svelte':
-<<<<<<< HEAD
+
         specifier: ^0.532.0
         version: 0.532.0(svelte@5.36.0)
-=======
-        specifier: ^0.525.0
-        version: 0.525.0(svelte@5.37.1)
->>>>>>> f7154748
+
       '@sveltejs/adapter-static':
         specifier: ^3.0.8
         version: 3.0.8(@sveltejs/kit@2.26.1(@sveltejs/vite-plugin-svelte@6.1.0(svelte@5.37.1)(vite@6.3.5(jiti@2.4.2)(lightningcss@1.30.1)))(svelte@5.37.1)(vite@6.3.5(jiti@2.4.2)(lightningcss@1.30.1)))
@@ -1550,11 +1547,9 @@
       - react
       - react-dom
 
-<<<<<<< HEAD
+
   '@lucide/svelte@0.532.0(svelte@5.36.0)':
-=======
-  '@lucide/svelte@0.525.0(svelte@5.37.1)':
->>>>>>> f7154748
+
     dependencies:
       svelte: 5.37.1
 
