--- conflicted
+++ resolved
@@ -27,13 +27,8 @@
 		"bits-ui": "^2.14.4",
 		"clsx": "^2.1.1",
 		"formsnap": "^2.0.1",
-<<<<<<< HEAD
-		"lucide-svelte": "^0.555.0",
+		"lucide-svelte": "^0.561.0",
 		"prettier": "^3.7.4",
-=======
-		"lucide-svelte": "^0.561.0",
-		"prettier": "^3.7.3",
->>>>>>> 8b0ccd16
 		"prettier-plugin-svelte": "^3.4.0",
 		"remote": "link:@langchain/langgraph/remote",
 		"shadcn-svelte": "^1.0.12",
